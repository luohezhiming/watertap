--- conflicted
+++ resolved
@@ -37,7 +37,6 @@
 
 # Some more information about this module
 __author__ = "Andrew Lee, Adam Atia, Xinhong Liu"
-
 
 # Set up logger
 _log = idaeslog.getLogger(__name__)
@@ -361,11 +360,7 @@
 
         iscale.set_scaling_factor(self.flow_vol, 1e1)
         iscale.set_scaling_factor(self.temperature, 1e-1)
-<<<<<<< HEAD
         iscale.set_scaling_factor(self.pressure, 1e-6)
-=======
-        iscale.set_scaling_factor(self.pressure, 1e-3)
->>>>>>> d49e553b
         iscale.set_scaling_factor(self.conc_mass_comp, 1e1)
 
     def get_material_flow_terms(self, p, j):
