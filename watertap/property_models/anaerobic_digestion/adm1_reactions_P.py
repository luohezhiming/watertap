#################################################################################
# WaterTAP Copyright (c) 2020-2023, The Regents of the University of California,
# through Lawrence Berkeley National Laboratory, Oak Ridge National Laboratory,
# National Renewable Energy Laboratory, and National Energy Technology
# Laboratory (subject to receipt of any required approvals from the U.S. Dept.
# of Energy). All rights reserved.
#
# Please see the files COPYRIGHT.md and LICENSE.md for full copyright and license
# information, respectively. These files are also available online at the URL
# "https://github.com/watertap-org/watertap/"
#################################################################################
"""
Modified ADM1 reaction package.

Reference:

X. Flores-Alsina, K. Solon, C.K. Mbamba, S. Tait, K.V. Gernaey, U. Jeppsson, D.J. Batstone,
Modelling phosphorus (P), sulfur (S) and iron (Fe) interactions fordynamic simulations of anaerobic digestion processes,
Water Research. 95 (2016) 370-382. https://www.sciencedirect.com/science/article/pii/S0043135416301397

"""

# Import Pyomo libraries
import pyomo.environ as pyo

# Import IDAES cores
from idaes.core import (
    declare_process_block_class,
    MaterialFlowBasis,
    ReactionParameterBlock,
    ReactionBlockDataBase,
    ReactionBlockBase,
)
from idaes.core.util.constants import Constants
from idaes.core.util.misc import add_object_reference
from idaes.core.util.exceptions import BurntToast
import idaes.logger as idaeslog
import idaes.core.util.scaling as iscale

# Some more information about this module
__author__ = "Chenyu Wang, Marcus Holly"

# Set up logger
_log = idaeslog.getLogger(__name__)


@declare_process_block_class("ModifiedADM1ReactionParameterBlock")
class ModifiedADM1ReactionParameterData(ReactionParameterBlock):
    """
    Property Parameter Block Class
    """

    def build(self):
        """
        Callable method for Block construction.
        """
        super().build()

        self._reaction_block_class = ModifiedADM1ReactionBlock

        # Reaction Index
        # Reaction names based on standard numbering in ADM1
        # R1:  Hydrolysis of carbohydrates
        # R2:  Hydrolysis of proteins
        # R3:  Hydrolysis of lipids
        # R4:  Uptake of sugars
        # R5:  Uptake of amino acids
        # R6:  Uptake of long chain fatty acids (LCFAs)
        # R7:  Uptake of valerate
        # R8:  Uptake of butyrate
        # R9: Uptake of propionate
        # R10: Uptake of acetate
        # R11: Uptake of hydrogen
        # R12: Decay of X_su
        # R13: Decay of X_aa
        # R14: Decay of X_fa
        # R15: Decay of X_c4
        # R16: Decay of X_pro
        # R17: Decay of X_ac
        # R18: Decay of X_h2

        self.rate_reaction_idx = pyo.Set(
            initialize=[
                "R1",
                "R2",
                "R3",
                "R4",
                "R5",
                "R6",
                "R7",
                "R8",
                "R9",
                "R10",
                "R11",
                "R12",
                "R13",
                "R14",
                "R15",
                "R16",
                "R17",
                "R18",
            ]
        )

        # Carbon content
        Ci_dict = {
            "S_su": 0.03125,
            "S_aa": 0.03074,
            "S_fa": 0.02140,
            "S_va": 0.02404,
            "S_bu": 0.02500,
            "S_pro": 0.02679,
            "S_ac": 0.03125,
            "S_ch4": 0.01563,
            "S_I": 0.03015,
            "X_ch": 0.03125,
            "X_pr": 0.03074,
            "X_li": 0.02193,
            "X_su": 0.03051,
            "X_aa": 0.03051,
            "X_fa": 0.03051,
            "X_c4": 0.03051,
            "X_pro": 0.03051,
            "X_ac": 0.03051,
            "X_h2": 0.03051,
            "X_I": 0.03015,
            "X_PHA": 0.02500,
            "X_PAO": 0.03051,
        }

        self.Ci = pyo.Var(
            Ci_dict.keys(),
            initialize=Ci_dict,
            units=pyo.units.kmol / pyo.units.kg,
            domain=pyo.PositiveReals,
            doc="Carbon content of component [kmole C/kg COD]",
        )

        # Nitrogen content
        Ni_dict = {
            "S_aa": 0.00790,
            "S_I": 0.00429,
            "X_pr": 0.00790,
            "X_su": 0.00615,
            "X_aa": 0.00615,
            "X_fa": 0.00615,
            "X_c4": 0.00615,
            "X_pro": 0.00615,
            "X_ac": 0.00615,
            "X_h2": 0.00615,
            "X_I": 0.00429,
            "X_PAO": 0.00615,
        }

        self.Ni = pyo.Var(
            Ni_dict.keys(),
            initialize=Ni_dict,
            units=pyo.units.kmol / pyo.units.kg,
            domain=pyo.PositiveReals,
            doc="Nitrogen content of component [kmole N/kg COD]",
        )

        # TODO: check if X_PP needs to be added here
        # Phosphorus content
        Pi_dict = {
            "S_I": 0.00021,
            "X_li": 0.00034,
            "X_su": 0.00069,
            "X_aa": 0.00069,
            "X_fa": 0.00069,
            "X_c4": 0.00069,
            "X_pro": 0.00069,
            "X_ac": 0.00069,
            "X_h2": 0.00069,
            "X_I": 0.00021,
            "X_PP": 1,
            "X_PAO": 0.00069,
        }

        self.Pi = pyo.Var(
            Pi_dict.keys(),
            initialize=Pi_dict,
            units=pyo.units.kmol / pyo.units.kg,
            domain=pyo.PositiveReals,
            doc="Phosphorus content of component [kmole P/kg COD]",
        )

        mw_n = 14 * pyo.units.kg / pyo.units.kmol
        mw_c = 12 * pyo.units.kg / pyo.units.kmol
        mw_p = 31 * pyo.units.kg / pyo.units.kmol

        # TODO: Inherit these parameters from ADM1 such that there is less repeated code?

        # Stoichiometric Parameters (Table 6.1 in Batstone et al., 2002)
        self.f_sI_xc = pyo.Var(
            initialize=0.1,
            units=pyo.units.dimensionless,
            domain=pyo.PositiveReals,
            doc="Soluble inerts from composites",
        )
        self.f_xI_xc = pyo.Var(
            initialize=0.20,  # replacing 0.25 with 0.2 in accordance with Rosen & Jeppsson, 2006
            units=pyo.units.dimensionless,
            domain=pyo.PositiveReals,
            doc="Particulate inerts from composites",
        )
        self.f_ch_xc = pyo.Var(
            initialize=0.2,
            units=pyo.units.dimensionless,
            domain=pyo.PositiveReals,
            doc="Carbohydrates from composites",
        )
        self.f_pr_xc = pyo.Var(
            initialize=0.2,
            units=pyo.units.dimensionless,
            domain=pyo.PositiveReals,
            doc="Proteins from composites",
        )
        self.f_li_xc = pyo.Var(
            initialize=0.30,  # replacing 0.25 with 0.3 in accordance with Rosen & Jeppsson, 2006
            units=pyo.units.dimensionless,
            domain=pyo.PositiveReals,
            doc="Lipids from composites",
        )
        self.N_xc = pyo.Var(
            initialize=0.0376
            / 14,  # change from 0.002 to 0.0376/14 based on Rosen & Jeppsson, 2006
            units=pyo.units.kmol * pyo.units.kg**-1,
            domain=pyo.PositiveReals,
            doc="Nitrogen content of composites [kmole N/kg COD]",
        )
        self.N_I = pyo.Var(
            initialize=0.06
            / 14,  # change from 0.002 to 0.06/14 based on Rosen & Jeppsson, 2006
            units=pyo.units.kmol * pyo.units.kg**-1,
            domain=pyo.PositiveReals,
            doc="Nitrogen content of inerts [kmole N/kg COD]",
        )
        self.N_aa = pyo.Var(
            initialize=0.007,
            units=pyo.units.kmol * pyo.units.kg**-1,
            domain=pyo.PositiveReals,
            doc="Nitrogen in amino acids and proteins [kmole N/kg COD]",
        )
        self.N_bac = pyo.Var(
            initialize=0.08 / 14,
            units=pyo.units.kmol * pyo.units.kg**-1,
            # units=pyo.units.dimensionless,
            domain=pyo.PositiveReals,
            doc="Nitrogen content in bacteria [kmole N/kg COD]",
        )
        self.f_fa_li = pyo.Var(
            initialize=0.95,
            units=pyo.units.dimensionless,
            domain=pyo.PositiveReals,
            doc="Fatty acids from lipids",
        )
        self.f_h2_su = pyo.Var(
            initialize=0.19,
            units=pyo.units.dimensionless,
            domain=pyo.PositiveReals,
            doc="Hydrogen from sugars",
        )
        self.f_bu_su = pyo.Var(
            initialize=0.13,
            units=pyo.units.dimensionless,
            domain=pyo.PositiveReals,
            doc="Butyrate from sugars",
        )
        self.f_pro_su = pyo.Var(
            initialize=0.27,
            units=pyo.units.dimensionless,
            domain=pyo.PositiveReals,
            doc="Propionate from sugars",
        )
        self.f_ac_su = pyo.Var(
            initialize=0.41,
            units=pyo.units.dimensionless,
            domain=pyo.PositiveReals,
            doc="Acetate from sugars",
        )
        self.f_h2_aa = pyo.Var(
            initialize=0.06,
            units=pyo.units.dimensionless,
            domain=pyo.PositiveReals,
            doc="Hydrogen from amino acids",
        )

        self.f_va_aa = pyo.Var(
            initialize=0.23,
            units=pyo.units.dimensionless,
            domain=pyo.PositiveReals,
            doc="Valerate from amino acids",
        )
        self.f_bu_aa = pyo.Var(
            initialize=0.26,
            units=pyo.units.dimensionless,
            domain=pyo.PositiveReals,
            doc="Butyrate from amino acids",
        )
        self.f_pro_aa = pyo.Var(
            initialize=0.05,
            units=pyo.units.dimensionless,
            domain=pyo.PositiveReals,
            doc="Propionate from amino acids",
        )
        self.f_ac_aa = pyo.Var(
            initialize=0.40,
            units=pyo.units.dimensionless,
            domain=pyo.PositiveReals,
            doc="Acetate from amino acids",
        )
        self.Y_su = pyo.Var(
            initialize=0.10,
            units=pyo.units.dimensionless,
            domain=pyo.PositiveReals,
            doc="Yield of biomass on sugar substrate [kg COD X/ kg COD S]",
        )
        self.Y_aa = pyo.Var(
            initialize=0.08,
            units=pyo.units.dimensionless,
            domain=pyo.PositiveReals,
            doc="Yield of biomass on amino acid substrate [kg COD X/ kg COD S]",
        )
        self.Y_fa = pyo.Var(
            initialize=0.06,
            units=pyo.units.dimensionless,
            domain=pyo.PositiveReals,
            doc="Yield of biomass on fatty acid substrate [kg COD X/ kg COD S]",
        )
        self.Y_c4 = pyo.Var(
            initialize=0.06,
            units=pyo.units.dimensionless,
            domain=pyo.PositiveReals,
            doc="Yield of biomass on valerate and butyrate substrate [kg COD X/ kg COD S]",
        )
        self.Y_pro = pyo.Var(
            initialize=0.04,
            units=pyo.units.dimensionless,
            domain=pyo.PositiveReals,
            doc="Yield of biomass on propionate substrate [kg COD X/ kg COD S]",
        )
        self.Y_ac = pyo.Var(
            initialize=0.05,
            units=pyo.units.dimensionless,
            domain=pyo.PositiveReals,
            doc="Yield of biomass on acetate substrate [kg COD X/ kg COD S]",
        )
        self.Y_h2 = pyo.Var(
            initialize=0.06,
            units=pyo.units.dimensionless,
            domain=pyo.PositiveReals,
            doc="Yield of hydrogen per biomass [kg COD S/ kg COD X]",
        )
        # Biochemical Parameters
        self.k_dis = pyo.Var(
            initialize=0.5,
            units=pyo.units.day**-1,
            domain=pyo.PositiveReals,
            doc="First-order kinetic parameter for disintegration",
        )
        self.k_hyd_ch = pyo.Var(
            initialize=10,
            units=pyo.units.day**-1,
            domain=pyo.PositiveReals,
            doc="First-order kinetic parameter for hydrolysis of carbohydrates",
        )
        self.k_hyd_pr = pyo.Var(
            initialize=10,
            units=pyo.units.day**-1,
            domain=pyo.PositiveReals,
            doc="First-order kinetic parameter for hydrolysis of proteins",
        )
        self.k_hyd_li = pyo.Var(
            initialize=10,
            units=pyo.units.day**-1,
            domain=pyo.PositiveReals,
            doc="First-order kinetic parameter for hydrolysis of lipids",
        )
        self.K_S_IN = pyo.Var(
            initialize=1e-4,
            units=pyo.units.kmol * pyo.units.m**-3,
            domain=pyo.PositiveReals,
            doc="Inhibition parameter for inorganic nitrogen",
        )
        self.k_m_su = pyo.Var(
            initialize=30,
            units=pyo.units.day**-1,
            domain=pyo.PositiveReals,
            doc="Monod maximum specific uptake rate of sugars",
        )
        self.K_S_su = pyo.Var(
            initialize=0.5,
            units=pyo.units.kg * pyo.units.m**-3,
            domain=pyo.PositiveReals,
            doc="Half saturation value for uptake of sugars",
        )
        self.pH_UL_aa = pyo.Var(
            initialize=5.5,
            units=pyo.units.dimensionless,
            domain=pyo.PositiveReals,
            doc="Upper limit of pH for uptake rate of amino acids",
        )
        self.pH_LL_aa = pyo.Var(
            initialize=4,
            units=pyo.units.dimensionless,
            domain=pyo.PositiveReals,
            doc="Lower limit of pH for uptake rate of amino acids",
        )
        self.k_m_aa = pyo.Var(
            initialize=50,
            units=pyo.units.day**-1,
            domain=pyo.PositiveReals,
            doc="Monod maximum specific uptake rate of amino acids",
        )

        self.K_S_aa = pyo.Var(
            initialize=0.3,
            units=pyo.units.kg * pyo.units.m**-3,
            domain=pyo.PositiveReals,
            doc="Half saturation value for uptake of amino acids",
        )
        self.k_m_fa = pyo.Var(
            initialize=6,
            units=pyo.units.day**-1,
            domain=pyo.PositiveReals,
            doc="Monod maximum specific uptake rate of fatty acids",
        )
        self.K_S_fa = pyo.Var(
            initialize=0.4,
            units=pyo.units.kg * pyo.units.m**-3,
            domain=pyo.PositiveReals,
            doc="Half saturation value for uptake of fatty acids",
        )
        self.K_I_h2_fa = pyo.Var(
            initialize=5e-6,
            units=pyo.units.kg * pyo.units.m**-3,
            domain=pyo.PositiveReals,
            doc="Inhibition parameter for hydrogen during uptake of fatty acids",
        )
        self.k_m_c4 = pyo.Var(
            initialize=20,
            units=pyo.units.day**-1,
            domain=pyo.PositiveReals,
            doc="Monod maximum specific uptake rate of valerate and butyrate",
        )
        self.K_S_c4 = pyo.Var(
            initialize=0.2,
            units=pyo.units.kg * pyo.units.m**-3,
            domain=pyo.PositiveReals,
            doc="Half saturation value for uptake of valerate and butyrate",
        )
        self.K_I_h2_c4 = pyo.Var(
            initialize=1e-5,
            units=pyo.units.kg * pyo.units.m**-3,
            domain=pyo.PositiveReals,
            doc="Inhibition parameter for hydrogen during uptake of valerate and butyrate",
        )
        self.k_m_pro = pyo.Var(
            initialize=13,
            units=pyo.units.day**-1,
            domain=pyo.PositiveReals,
            doc="Monod maximum specific uptake rate of propionate",
        )
        self.K_S_pro = pyo.Var(
            initialize=0.1,
            units=pyo.units.kg * pyo.units.m**-3,
            domain=pyo.PositiveReals,
            doc="Half saturation value for uptake of propionate",
        )
        self.K_I_h2_pro = pyo.Var(
            initialize=3.5e-6,
            units=pyo.units.kg * pyo.units.m**-3,
            domain=pyo.PositiveReals,
            doc="Inhibition parameter for hydrogen during uptake of propionate",
        )
        self.k_m_ac = pyo.Var(
            initialize=8,
            units=pyo.units.day**-1,
            domain=pyo.PositiveReals,
            doc="Monod maximum specific uptake rate of acetate",
        )
        self.K_S_ac = pyo.Var(
            initialize=0.15,
            units=pyo.units.kg * pyo.units.m**-3,
            domain=pyo.PositiveReals,
            doc="Half saturation value for uptake of acetate",
        )
        self.K_I_nh3 = pyo.Var(
            initialize=0.0018,
            units=pyo.units.kmol * pyo.units.m**-3,
            domain=pyo.PositiveReals,
            doc="Inhibition parameter for ammonia during uptake of acetate",
        )
        self.pH_UL_ac = pyo.Var(
            initialize=7,
            units=pyo.units.dimensionless,
            domain=pyo.PositiveReals,
            doc="Upper limit of pH for uptake rate of acetate",
        )
        self.pH_LL_ac = pyo.Var(
            initialize=6,
            units=pyo.units.dimensionless,
            domain=pyo.PositiveReals,
            doc="Lower limit of pH for uptake rate of acetate",
        )
        self.k_m_h2 = pyo.Var(
            initialize=35,
            units=pyo.units.day**-1,
            domain=pyo.PositiveReals,
            doc="Monod maximum specific uptake rate of hydrogen",
        )
        self.K_S_h2 = pyo.Var(
            initialize=7e-6,
            units=pyo.units.kg * pyo.units.m**-3,
            domain=pyo.PositiveReals,
            doc="Half saturation value for uptake of hydrogen",
        )
        self.pH_UL_h2 = pyo.Var(
            initialize=6,
            units=pyo.units.dimensionless,
            domain=pyo.PositiveReals,
            doc="Upper limit of pH for uptake rate of hydrogen",
        )
        self.pH_LL_h2 = pyo.Var(
            initialize=5,
            units=pyo.units.dimensionless,
            domain=pyo.PositiveReals,
            doc="Lower limit of pH for uptake rate of hydrogen",
        )
        self.k_dec_X_su = pyo.Var(
            initialize=0.02,
            units=pyo.units.day**-1,
            domain=pyo.PositiveReals,
            doc="First-order decay rate for X_su",
        )
        self.k_dec_X_aa = pyo.Var(
            initialize=0.02,
            units=pyo.units.day**-1,
            domain=pyo.PositiveReals,
            doc="First-order decay rate for X_aa",
        )
        self.k_dec_X_fa = pyo.Var(
            initialize=0.02,
            units=pyo.units.day**-1,
            domain=pyo.PositiveReals,
            doc="First-order decay rate for X_fa",
        )
        self.k_dec_X_c4 = pyo.Var(
            initialize=0.02,
            units=pyo.units.day**-1,
            domain=pyo.PositiveReals,
            doc="First-order decay rate for X_c4",
        )
        self.k_dec_X_pro = pyo.Var(
            initialize=0.02,
            units=pyo.units.day**-1,
            domain=pyo.PositiveReals,
            doc="First-order decay rate for X_pro",
        )
        self.k_dec_X_ac = pyo.Var(
            initialize=0.02,
            units=pyo.units.day**-1,
            domain=pyo.PositiveReals,
            doc="First-order decay rate for X_ac",
        )
        self.k_dec_X_h2 = pyo.Var(
            initialize=0.02,
            units=pyo.units.day**-1,
            domain=pyo.PositiveReals,
            doc="First-order decay rate for X_h2",
        )
        self.K_a_va = pyo.Var(
            initialize=1.38e-5,
            units=pyo.units.kmol / pyo.units.m**3,
            domain=pyo.PositiveReals,
            doc="Valerate acid-base equilibrium constant",
        )
        self.K_a_bu = pyo.Var(
            initialize=1.5e-5,
            units=pyo.units.kmol / pyo.units.m**3,
            domain=pyo.PositiveReals,
            doc="Butyrate acid-base equilibrium constant",
        )
        self.K_a_pro = pyo.Var(
            initialize=1.32e-5,
            units=pyo.units.kmol / pyo.units.m**3,
            domain=pyo.PositiveReals,
            doc="Propionate acid-base equilibrium constant",
        )
        self.K_a_ac = pyo.Var(
            initialize=1.74e-5,
            units=pyo.units.kmol / pyo.units.m**3,
            domain=pyo.PositiveReals,
            doc="Acetate acid-base equilibrium constant",
        )
        self.f_xi_xb = pyo.Var(
            initialize=0.275,
            units=pyo.units.dimensionless,
            domain=pyo.PositiveReals,
            doc="Fraction of inert particulate organics from biomass",
        )
        self.f_ch_xb = pyo.Var(
            initialize=0.275,
            units=pyo.units.dimensionless,
            domain=pyo.PositiveReals,
            doc="Fraction of carbohydrates from biomass",
        )
        self.f_li_xb = pyo.Var(
            initialize=0.350,
            units=pyo.units.dimensionless,
            domain=pyo.PositiveReals,
            doc="Fraction of lipids from biomass",
        )
        self.f_pr_xb = pyo.Var(
            initialize=0.275,
            units=pyo.units.dimensionless,
            domain=pyo.PositiveReals,
            doc="Fraction of proteins from biomass",
        )
        self.f_sl_xb = pyo.Var(
            initialize=0,  # Check this value
            units=pyo.units.dimensionless,
            domain=pyo.PositiveReals,
            doc="Fraction of soluble inerts from biomass",
        )
        self.f_xl_xb = pyo.Var(
            initialize=0.1,
            units=pyo.units.dimensionless,
            domain=pyo.PositiveReals,
            doc="Fraction of particulate inerts from biomass",
        )
        self.K_I_h2s_ac = pyo.Var(
            initialize=460e-3,
            units=pyo.units.kg / pyo.units.m**3,
            domain=pyo.PositiveReals,
            doc="50% inhibitory concentration of H2S on acetogens",
        )
        self.K_I_h2s_c4 = pyo.Var(
            initialize=481e-3,
            units=pyo.units.kg / pyo.units.m**3,
            domain=pyo.PositiveReals,
            doc="50% inhibitory concentration of H2S on c4 degraders",
        )
        self.K_I_h2s_h2 = pyo.Var(
            initialize=400e-3,
            units=pyo.units.kg / pyo.units.m**3,
            domain=pyo.PositiveReals,
            doc="50% inhibitory concentration of H2S on hydrogenotrophic methanogens",
        )
        self.K_I_h2s_pro = pyo.Var(
            initialize=481e-3,
            units=pyo.units.kg / pyo.units.m**3,
            domain=pyo.PositiveReals,
            doc="50% inhibitory concentration of propionate degraders",
        )
        self.K_S_IP = pyo.Var(
            initialize=2e-5,
            units=pyo.units.kmol / pyo.units.m**3,
            domain=pyo.PositiveReals,
            doc="P limitation for inorganic phosphorus",
        )
        self.temperature_ref = pyo.Param(
            within=pyo.PositiveReals,
            mutable=True,
            default=298.15,
            doc="Reference temperature",
            units=pyo.units.K,
        )

        # Reaction Stoichiometry
        # This is the stoichiometric part of the Peterson matrix in dict form.
        # See Table 1.1 in Flores-Alsina et al., 2016.

        # Exclude non-zero stoichiometric coefficients for S_IC initially since they depend on other stoichiometric coefficients.
        self.rate_reaction_stoichiometry = {
            # R1: Hydrolysis of carbohydrates
            ("R1", "Liq", "H2O"): 0,
            ("R1", "Liq", "S_su"): 1,
            ("R1", "Liq", "S_aa"): 0,
            ("R1", "Liq", "S_fa"): 0,
            ("R1", "Liq", "S_va"): 0,
            ("R1", "Liq", "S_bu"): 0,
            ("R1", "Liq", "S_pro"): 0,
            ("R1", "Liq", "S_ac"): 0,
            ("R1", "Liq", "S_h2"): 0,
            ("R1", "Liq", "S_ch4"): 0,
            ("R1", "Liq", "S_IC"): -(self.Ci["S_su"] - self.Ci["X_ch"]) * mw_c,
            ("R1", "Liq", "S_IN"): 0,
            ("R1", "Liq", "S_IP"): 0,
            ("R1", "Liq", "S_I"): 0,
            ("R1", "Liq", "X_IP"): 0,
            ("R1", "Liq", "X_ch"): -1,
            ("R1", "Liq", "X_pr"): 0,
            ("R1", "Liq", "X_li"): 0,
            ("R1", "Liq", "X_su"): 0,
            ("R1", "Liq", "X_aa"): 0,
            ("R1", "Liq", "X_fa"): 0,
            ("R1", "Liq", "X_c4"): 0,
            ("R1", "Liq", "X_pro"): 0,
            ("R1", "Liq", "X_ac"): 0,
            ("R1", "Liq", "X_h2"): 0,
            ("R1", "Liq", "X_I"): 0,
            # R2:  Hydrolysis of proteins
            ("R2", "Liq", "H2O"): 0,
            ("R2", "Liq", "S_su"): 0,
            ("R2", "Liq", "S_aa"): 1,
            ("R2", "Liq", "S_fa"): 0,
            ("R2", "Liq", "S_va"): 0,
            ("R2", "Liq", "S_bu"): 0,
            ("R2", "Liq", "S_pro"): 0,
            ("R2", "Liq", "S_ac"): 0,
            ("R2", "Liq", "S_h2"): 0,
            ("R2", "Liq", "S_ch4"): 0,
            ("R2", "Liq", "S_IC"): -(self.Ci["S_aa"] - self.Ci["X_pr"]) * mw_c,
            ("R2", "Liq", "S_IN"): -(self.Ni["S_aa"] - self.Ni["X_pr"]) * mw_n,
            ("R2", "Liq", "S_IP"): 0,
            ("R2", "Liq", "S_I"): 0,
            ("R2", "Liq", "X_c"): 0,
            ("R2", "Liq", "X_ch"): 0,
            ("R2", "Liq", "X_pr"): -1,
            ("R2", "Liq", "X_li"): 0,
            ("R2", "Liq", "X_su"): 0,
            ("R2", "Liq", "X_aa"): 0,
            ("R2", "Liq", "X_fa"): 0,
            ("R2", "Liq", "X_c4"): 0,
            ("R2", "Liq", "X_pro"): 0,
            ("R2", "Liq", "X_ac"): 0,
            ("R2", "Liq", "X_h2"): 0,
            ("R2", "Liq", "X_I"): 0,
            # R3:  Hydrolysis of lipids
            ("R3", "Liq", "H2O"): 0,
            ("R3", "Liq", "S_su"): 1 - self.f_fa_li,
            ("R3", "Liq", "S_aa"): 0,
            ("R3", "Liq", "S_fa"): self.f_fa_li,
            ("R3", "Liq", "S_va"): 0,
            ("R3", "Liq", "S_bu"): 0,
            ("R3", "Liq", "S_pro"): 0,
            ("R3", "Liq", "S_ac"): 0,
            ("R3", "Liq", "S_h2"): 0,
            ("R3", "Liq", "S_ch4"): 0,
            ("R3", "Liq", "S_IC"): (
                -(1 - self.f_fa_li) * self.Ci["S_su"]
                - self.f_fa_li * self.Ci["S_fa"]
                + self.Ci["X_li"]
            )
            * mw_c,
            ("R3", "Liq", "S_IN"): 0,
            ("R3", "Liq", "S_IP"): -self.Pi["X_li"],
            ("R3", "Liq", "S_I"): 0,
            ("R3", "Liq", "X_c"): 0,
            ("R3", "Liq", "X_ch"): 0,
            ("R3", "Liq", "X_pr"): 0,
            ("R3", "Liq", "X_li"): -1,
            ("R3", "Liq", "X_su"): 0,
            ("R3", "Liq", "X_aa"): 0,
            ("R3", "Liq", "X_fa"): 0,
            ("R3", "Liq", "X_c4"): 0,
            ("R3", "Liq", "X_pro"): 0,
            ("R3", "Liq", "X_ac"): 0,
            ("R3", "Liq", "X_h2"): 0,
            ("R3", "Liq", "X_I"): 0,
            # R4:  Uptake of sugars
            ("R4", "Liq", "H2O"): 0,
            ("R4", "Liq", "S_su"): -1,
            ("R4", "Liq", "S_aa"): 0,
            ("R4", "Liq", "S_fa"): 0,
            ("R4", "Liq", "S_va"): 0,
            ("R4", "Liq", "S_bu"): (1 - self.Y_su) * self.f_bu_su,
            ("R4", "Liq", "S_pro"): (1 - self.Y_su) * self.f_pro_su,
            ("R4", "Liq", "S_ac"): (1 - self.Y_su) * self.f_ac_su,
            ("R4", "Liq", "S_h2"): (1 - self.Y_su) * self.f_h2_su,
            ("R4", "Liq", "S_ch4"): 0,
            ("R4", "Liq", "S_IC"): (
                self.Ci["S_su"]
                - (1 - self.Y_su)
                * (
                    self.f_bu_su * self.Ci["S_bu"]
                    + self.f_pro_su * self.Ci["S_pro"]
                    + self.f_ac_su * self.Ci["S_ac"]
                )
                - self.Y_su * self.Ci["X_su"]
            )
            * mw_c,
            ("R4", "Liq", "S_IN"): (-self.Y_su * self.Ni["X_su"]) * mw_n,
            ("R4", "Liq", "S_IP"): (-self.Y_su * self.Pi["X_su"]) * mw_p,
            ("R4", "Liq", "S_I"): 0,
            ("R4", "Liq", "X_c"): 0,
            ("R4", "Liq", "X_ch"): 0,
            ("R4", "Liq", "X_pr"): 0,
            ("R4", "Liq", "X_li"): 0,
            ("R4", "Liq", "X_su"): self.Y_su,
            ("R4", "Liq", "X_aa"): 0,
            ("R4", "Liq", "X_fa"): 0,
            ("R4", "Liq", "X_c4"): 0,
            ("R4", "Liq", "X_pro"): 0,
            ("R4", "Liq", "X_ac"): 0,
            ("R4", "Liq", "X_h2"): 0,
            ("R4", "Liq", "X_I"): 0,
            # R5:  Uptake of amino acids
            ("R5", "Liq", "H2O"): 0,
            ("R5", "Liq", "S_su"): 0,
            ("R5", "Liq", "S_aa"): -1,
            ("R5", "Liq", "S_fa"): 0,
            ("R5", "Liq", "S_va"): (1 - self.Y_aa) * self.f_va_aa,
            ("R5", "Liq", "S_bu"): (1 - self.Y_aa) * self.f_bu_aa,
            ("R5", "Liq", "S_pro"): (1 - self.Y_aa) * self.f_pro_aa,
            ("R5", "Liq", "S_ac"): (1 - self.Y_aa) * self.f_ac_aa,
            ("R5", "Liq", "S_h2"): (1 - self.Y_aa) * self.f_h2_aa,
            ("R5", "Liq", "S_ch4"): 0,
            ("R5", "Liq", "S_IC"): (
                self.Ci["S_aa"]
                - (1 - self.Y_aa)
                * (
                    self.f_va_aa * self.Ci["S_va"]
                    + self.f_bu_aa * self.Ci["S_bu"]
                    + self.f_pro_aa * self.Ci["S_pro"]
                    + self.f_ac_aa * self.Ci["S_ac"]
                )
                - self.Y_aa * self.Ci["X_aa"]
            )
            * mw_c,
            ("R5", "Liq", "S_IN"): -(-self.Ni["S_aa"] + self.Y_aa * self.Ni["X_aa"])
            * mw_n,
            ("R5", "Liq", "S_IP"): -(self.Y_aa * self.Pi["X_aa"]) * mw_p,
            ("R5", "Liq", "S_I"): 0,
            ("R5", "Liq", "X_c"): 0,
            ("R5", "Liq", "X_ch"): 0,
            ("R5", "Liq", "X_pr"): 0,
            ("R5", "Liq", "X_li"): 0,
            ("R5", "Liq", "X_su"): 0,
            ("R5", "Liq", "X_aa"): self.Y_aa,
            ("R5", "Liq", "X_fa"): 0,
            ("R5", "Liq", "X_c4"): 0,
            ("R5", "Liq", "X_pro"): 0,
            ("R5", "Liq", "X_ac"): 0,
            ("R5", "Liq", "X_h2"): 0,
            ("R5", "Liq", "X_I"): 0,
            # R6:  Uptake of long chain fatty acids (LCFAs)
            ("R6", "Liq", "H2O"): 0,
            ("R6", "Liq", "S_su"): 0,
            ("R6", "Liq", "S_aa"): 0,
            ("R6", "Liq", "S_fa"): -1,
            ("R6", "Liq", "S_va"): 0,
            ("R6", "Liq", "S_bu"): 0,
            ("R6", "Liq", "S_pro"): 0,
            ("R6", "Liq", "S_ac"): (1 - self.Y_fa) * 0.7,
            ("R6", "Liq", "S_h2"): (1 - self.Y_fa) * 0.3,
            ("R6", "Liq", "S_ch4"): 0,
            ("R6", "Liq", "S_IC"): (
                self.Ci["S_fa"]
                - (1 - self.Y_fa) * 0.7 * self.Ci["S_ac"]
                - self.Y_fa * self.Ci["X_fa"]
            )
            * mw_c,
            ("R6", "Liq", "S_IN"): (-self.Y_fa * self.Ni["X_fa"]) * mw_n,
            ("R6", "Liq", "S_IP"): (-self.Y_fa * self.Pi["X_fa"]) * mw_p,
            ("R6", "Liq", "S_I"): 0,
            ("R6", "Liq", "X_c"): 0,
            ("R6", "Liq", "X_ch"): 0,
            ("R6", "Liq", "X_pr"): 0,
            ("R6", "Liq", "X_li"): 0,
            ("R6", "Liq", "X_su"): 0,
            ("R6", "Liq", "X_aa"): 0,
            ("R6", "Liq", "X_fa"): self.Y_fa,
            ("R6", "Liq", "X_c4"): 0,
            ("R6", "Liq", "X_pro"): 0,
            ("R6", "Liq", "X_ac"): 0,
            ("R6", "Liq", "X_h2"): 0,
            ("R6", "Liq", "X_I"): 0,
            # R7:  Uptake of valerate
            ("R7", "Liq", "H2O"): 0,
            ("R7", "Liq", "S_su"): 0,
            ("R7", "Liq", "S_aa"): 0,
            ("R7", "Liq", "S_fa"): 0,
            ("R7", "Liq", "S_va"): -1,
            ("R7", "Liq", "S_bu"): 0,
            ("R7", "Liq", "S_pro"): (1 - self.Y_c4) * 0.54,
            ("R7", "Liq", "S_ac"): (1 - self.Y_c4) * 0.31,
            ("R7", "Liq", "S_h2"): (1 - self.Y_c4) * 0.15,
            ("R7", "Liq", "S_ch4"): 0,
            ("R7", "Liq", "S_IC"): (
                self.Ci["S_va"]
                - (1 - self.Y_c4) * 0.54 * self.Ci["S_pro"]
                - (1 - self.Y_c4) * 0.31 * self.Ci["S_ac"]
                - self.Y_c4 * self.Ci["X_c4"]
            )
            * mw_c,
            ("R7", "Liq", "S_IN"): (-self.Y_c4 * self.Ni["X_c4"]) * mw_n,
            ("R7", "Liq", "S_IP"): (-self.Y_c4 * self.Pi["X_c4"]) * mw_p,
            ("R7", "Liq", "S_I"): 0,
            ("R7", "Liq", "X_c"): 0,
            ("R7", "Liq", "X_ch"): 0,
            ("R7", "Liq", "X_pr"): 0,
            ("R7", "Liq", "X_li"): 0,
            ("R7", "Liq", "X_su"): 0,
            ("R7", "Liq", "X_aa"): 0,
            ("R7", "Liq", "X_fa"): 0,
            ("R7", "Liq", "X_c4"): self.Y_c4,
            ("R7", "Liq", "X_pro"): 0,
            ("R7", "Liq", "X_ac"): 0,
            ("R7", "Liq", "X_h2"): 0,
            ("R7", "Liq", "X_I"): 0,
            # R8:  Uptake of butyrate
            ("R8", "Liq", "H2O"): 0,
            ("R8", "Liq", "S_su"): 0,
            ("R8", "Liq", "S_aa"): 0,
            ("R8", "Liq", "S_fa"): 0,
            ("R8", "Liq", "S_va"): 0,
            ("R8", "Liq", "S_bu"): -1,
            ("R8", "Liq", "S_pro"): 0,
            ("R8", "Liq", "S_ac"): (1 - self.Y_c4) * 0.8,
            ("R8", "Liq", "S_h2"): (1 - self.Y_c4) * 0.2,
            ("R8", "Liq", "S_ch4"): 0,
            ("R8", "Liq", "S_IC"): (
                self.Ci["S_bu"]
                - (1 - self.Y_c4) * 0.8 * self.Ci["S_ac"]
                - self.Y_c4 * self.Ci["X_c4"]
            )
            * mw_c,
            ("R8", "Liq", "S_IN"): (-self.Y_c4 * self.Ni["X_c4"]) * mw_n,
            ("R8", "Liq", "S_IP"): (-self.Y_c4 * self.Pi["X_c4"]) * mw_p,
            ("R8", "Liq", "S_I"): 0,
            ("R8", "Liq", "X_c"): 0,
            ("R8", "Liq", "X_ch"): 0,
            ("R8", "Liq", "X_pr"): 0,
            ("R8", "Liq", "X_li"): 0,
            ("R8", "Liq", "X_su"): 0,
            ("R8", "Liq", "X_aa"): 0,
            ("R8", "Liq", "X_fa"): 0,
            ("R8", "Liq", "X_c4"): self.Y_c4,
            ("R8", "Liq", "X_pro"): 0,
            ("R8", "Liq", "X_ac"): 0,
            ("R8", "Liq", "X_h2"): 0,
            ("R8", "Liq", "X_I"): 0,
            # R9: Uptake of propionate
            ("R9", "Liq", "H2O"): 0,
            ("R9", "Liq", "S_su"): 0,
            ("R9", "Liq", "S_aa"): 0,
            ("R9", "Liq", "S_fa"): 0,
            ("R9", "Liq", "S_va"): 0,
            ("R9", "Liq", "S_bu"): 0,
            ("R9", "Liq", "S_pro"): -1,
            ("R9", "Liq", "S_ac"): (1 - self.Y_pro) * 0.57,
            ("R9", "Liq", "S_h2"): (1 - self.Y_pro) * 0.43,
            ("R9", "Liq", "S_ch4"): 0,
            ("R9", "Liq", "S_IC"): (
                self.Ci["S_pro"]
                - (1 - self.Y_pro) * 0.57 * self.Ci["S_ac"]
                - self.Y_pro * self.Ci["X_pro"]
            )
            * mw_c,
            ("R9", "Liq", "S_IN"): (-self.Y_pro * self.Ni["X_pro"]) * mw_n,
            ("R9", "Liq", "S_IP"): (-self.Y_pro * self.Pi["X_pro"]) * mw_p,
            ("R9", "Liq", "S_I"): 0,
            ("R9", "Liq", "X_c"): 0,
            ("R9", "Liq", "X_ch"): 0,
            ("R9", "Liq", "X_pr"): 0,
            ("R9", "Liq", "X_li"): 0,
            ("R9", "Liq", "X_su"): 0,
            ("R9", "Liq", "X_aa"): 0,
            ("R9", "Liq", "X_fa"): 0,
            ("R9", "Liq", "X_c4"): 0,
            ("R9", "Liq", "X_pro"): self.Y_pro,
            ("R9", "Liq", "X_ac"): 0,
            ("R9", "Liq", "X_h2"): 0,
            ("R9", "Liq", "X_I"): 0,
            # R10: Uptake of acetate
            ("R10", "Liq", "H2O"): 0,
            ("R10", "Liq", "S_su"): 0,
            ("R10", "Liq", "S_aa"): 0,
            ("R10", "Liq", "S_fa"): 0,
            ("R10", "Liq", "S_va"): 0,
            ("R10", "Liq", "S_bu"): 0,
            ("R10", "Liq", "S_pro"): 0,
            ("R10", "Liq", "S_ac"): -1,
            ("R10", "Liq", "S_h2"): 0,
            ("R10", "Liq", "S_ch4"): 1 - self.Y_ac,
            ("R10", "Liq", "S_IC"): (
                self.Ci["S_ac"]
                - (1 - self.Y_ac) * self.Ci["S_ch4"]
                - self.Y_ac * self.Ci["X_ac"]
            )
            * mw_c,
            ("R10", "Liq", "S_IN"): (-self.Y_ac * self.Ni["X_ac"]) * mw_n,
            ("R10", "Liq", "S_IP"): 0,
            ("R10", "Liq", "S_I"): 0,
            ("R10", "Liq", "X_IP"): 0,
            ("R10", "Liq", "X_ch"): 0,
            ("R10", "Liq", "X_pr"): 0,
            ("R10", "Liq", "X_li"): 0,
            ("R10", "Liq", "X_su"): 0,
            ("R10", "Liq", "X_aa"): 0,
            ("R10", "Liq", "X_fa"): 0,
            ("R10", "Liq", "X_c4"): 0,
            ("R10", "Liq", "X_pro"): 0,
            ("R10", "Liq", "X_ac"): self.Y_ac,
            ("R10", "Liq", "X_h2"): 0,
            ("R10", "Liq", "X_I"): 0,
            # R11: Uptake of hydrogen
            ("R11", "Liq", "H2O"): 0,
            ("R11", "Liq", "S_su"): 0,
            ("R11", "Liq", "S_aa"): 0,
            ("R11", "Liq", "S_fa"): 0,
            ("R11", "Liq", "S_va"): 0,
            ("R11", "Liq", "S_bu"): 0,
            ("R11", "Liq", "S_pro"): 0,
            ("R11", "Liq", "S_ac"): 0,
            ("R11", "Liq", "S_h2"): -1,
            ("R11", "Liq", "S_ch4"): 1 - self.Y_h2,
            ("R11", "Liq", "S_IC"): (
                -(1 - self.Y_h2) * self.Ci["S_ch4"] - self.Y_h2 * self.Ci["X_h2"]
            )
            * mw_c,
            ("R11", "Liq", "S_IN"): (-self.Y_h2 * self.Ni["X_h2"]) * mw_n,
            ("R11", "Liq", "S_IP"): (-self.Y_h2 * self.Pi["X_h2"]) * mw_p,
            ("R11", "Liq", "S_I"): 0,
            ("R11", "Liq", "X_IP"): 0,
            ("R11", "Liq", "X_ch"): 0,
            ("R11", "Liq", "X_pr"): 0,
            ("R11", "Liq", "X_li"): 0,
            ("R11", "Liq", "X_su"): 0,
            ("R11", "Liq", "X_aa"): 0,
            ("R11", "Liq", "X_fa"): 0,
            ("R11", "Liq", "X_c4"): 0,
            ("R11", "Liq", "X_pro"): 0,
            ("R11", "Liq", "X_ac"): 0,
            ("R11", "Liq", "X_h2"): self.Y_h2,
            ("R11", "Liq", "X_I"): 0,
            # R12: Decay of X_su
            ("R12", "Liq", "H2O"): 0,
            ("R12", "Liq", "S_su"): 0,
            ("R12", "Liq", "S_aa"): 0,
            ("R12", "Liq", "S_fa"): 0,
            ("R12", "Liq", "S_va"): 0,
            ("R12", "Liq", "S_bu"): 0,
            ("R12", "Liq", "S_pro"): 0,
            ("R12", "Liq", "S_ac"): 0,
            ("R12", "Liq", "S_h2"): 0,
            ("R12", "Liq", "S_ch4"): 0,
            ("R12", "Liq", "S_IC"): (
                self.Ci["X_su"]
                - self.f_ch_xb * self.Ci["X_ch"]
                - self.f_pr_xb * self.Ci["X_pr"]
                - self.f_li_xb * self.Ci["X_li"]
                - self.f_xi_xb * self.Ci["X_I"]
            )
            * mw_c,
            ("R12", "Liq", "S_IN"): (
                self.Ni["X_su"]
                - self.f_pr_xb * self.Ni["X_pr"]
                - self.f_xi_xb * self.Ni["X_I"]
            )
            * mw_n,
            ("R12", "Liq", "S_IP"): (
                self.Pi["X_su"]
                - self.f_li_xb * self.Pi["X_li"]
                - self.f_xi_xb * self.Pi["X_I"]
            )
            * mw_p,
            ("R12", "Liq", "S_I"): 0,
            ("R12", "Liq", "X_IP"): 0,
            ("R12", "Liq", "X_ch"): self.f_ch_xb,
            ("R12", "Liq", "X_pr"): self.f_pr_xb,
            ("R12", "Liq", "X_li"): self.f_li_xb,
            ("R12", "Liq", "X_su"): -1,
            ("R12", "Liq", "X_aa"): 0,
            ("R12", "Liq", "X_fa"): 0,
            ("R12", "Liq", "X_c4"): 0,
            ("R12", "Liq", "X_pro"): 0,
            ("R12", "Liq", "X_ac"): 0,
            ("R12", "Liq", "X_h2"): 0,
            ("R12", "Liq", "X_I"): self.f_xi_xb,
            # R13: Decay of X_aa
            ("R13", "Liq", "H2O"): 0,
            ("R13", "Liq", "S_su"): 0,
            ("R13", "Liq", "S_aa"): 0,
            ("R13", "Liq", "S_fa"): 0,
            ("R13", "Liq", "S_va"): 0,
            ("R13", "Liq", "S_bu"): 0,
            ("R13", "Liq", "S_pro"): 0,
            ("R13", "Liq", "S_ac"): 0,
            ("R13", "Liq", "S_h2"): 0,
            ("R13", "Liq", "S_ch4"): 0,
            ("R13", "Liq", "S_IC"): (
                self.Ci["X_aa"]
                - self.f_ch_xb * self.Ci["X_ch"]
                - self.f_pr_xb * self.Ci["X_pr"]
                - self.f_li_xb * self.Ci["X_li"]
                - self.f_xi_xb * self.Ci["X_I"]
            )
            * mw_c,
            ("R13", "Liq", "S_IN"): (
                self.Ni["X_aa"]
                - self.f_pr_xb * self.Ni["X_pr"]
                - self.f_xi_xb * self.Ni["X_I"]
            )
            * mw_n,
            ("R13", "Liq", "S_IP"): (
                self.Pi["X_aa"]
                - self.f_li_xb * self.Pi["X_li"]
                - self.f_xi_xb * self.Pi["X_I"]
            )
            * mw_p,
            ("R13", "Liq", "S_I"): 0,
            ("R13", "Liq", "X_IP"): 0,
            ("R13", "Liq", "X_ch"): self.f_ch_xb,
            ("R13", "Liq", "X_pr"): self.f_pr_xb,
            ("R13", "Liq", "X_li"): self.f_li_xb,
            ("R13", "Liq", "X_su"): 0,
            ("R13", "Liq", "X_aa"): -1,
            ("R13", "Liq", "X_fa"): 0,
            ("R13", "Liq", "X_c4"): 0,
            ("R13", "Liq", "X_pro"): 0,
            ("R13", "Liq", "X_ac"): 0,
            ("R13", "Liq", "X_h2"): 0,
            ("R13", "Liq", "X_I"): self.f_xi_xb,
            # R14: Decay of X_fa
            ("R14", "Liq", "H2O"): 0,
            ("R14", "Liq", "S_su"): 0,
            ("R14", "Liq", "S_aa"): 0,
            ("R14", "Liq", "S_fa"): 0,
            ("R14", "Liq", "S_va"): 0,
            ("R14", "Liq", "S_bu"): 0,
            ("R14", "Liq", "S_pro"): 0,
            ("R14", "Liq", "S_ac"): 0,
            ("R14", "Liq", "S_h2"): 0,
            ("R14", "Liq", "S_ch4"): 0,
            ("R14", "Liq", "S_IC"): (
                self.Ci["X_fa"]
                - self.f_ch_xb * self.Ci["X_ch"]
                - self.f_pr_xb * self.Ci["X_pr"]
                - self.f_li_xb * self.Ci["X_li"]
                - self.f_xi_xb * self.Ci["X_I"]
            )
            * mw_c,
            ("R14", "Liq", "S_IN"): (
                self.Ni["X_fa"]
                - self.f_pr_xb * self.Ni["X_pr"]
                - self.f_xi_xb * self.Ni["X_I"]
            )
            * mw_n,
            ("R14", "Liq", "S_IP"): (
                self.Pi["X_fa"]
                - self.f_li_xb * self.Pi["X_li"]
                - self.f_xi_xb * self.Pi["X_I"]
            )
            * mw_p,
            ("R14", "Liq", "S_I"): 0,
            ("R14", "Liq", "X_IP"): 0,
            ("R14", "Liq", "X_ch"): self.f_ch_xb,
            ("R14", "Liq", "X_pr"): self.f_pr_xb,
            ("R14", "Liq", "X_li"): self.f_li_xb,
            ("R14", "Liq", "X_su"): 0,
            ("R14", "Liq", "X_aa"): 0,
            ("R14", "Liq", "X_fa"): -1,
            ("R14", "Liq", "X_c4"): 0,
            ("R14", "Liq", "X_pro"): 0,
            ("R14", "Liq", "X_ac"): 0,
            ("R14", "Liq", "X_h2"): 0,
            ("R14", "Liq", "X_I"): self.f_xi_xb,
            # R15: Decay of X_c4
            ("R15", "Liq", "H2O"): 0,
            ("R15", "Liq", "S_su"): 0,
            ("R15", "Liq", "S_aa"): 0,
            ("R15", "Liq", "S_fa"): 0,
            ("R15", "Liq", "S_va"): 0,
            ("R15", "Liq", "S_bu"): 0,
            ("R15", "Liq", "S_pro"): 0,
            ("R15", "Liq", "S_ac"): 0,
            ("R15", "Liq", "S_h2"): 0,
            ("R15", "Liq", "S_ch4"): 0,
            ("R15", "Liq", "S_IC"): (
                self.Ci["X_c4"]
                - self.f_ch_xb * self.Ci["X_ch"]
                - self.f_pr_xb * self.Ci["X_pr"]
                - self.f_li_xb * self.Ci["X_li"]
                - self.f_xi_xb * self.Ci["X_I"]
            )
            * mw_c,
            ("R15", "Liq", "S_IN"): (
                self.Ni["X_c4"]
                - self.f_pr_xb * self.Ni["X_pr"]
                - self.f_xi_xb * self.Ni["X_I"]
            )
            * mw_n,
            ("R15", "Liq", "S_IP"): (
                self.Pi["X_c4"]
                - self.f_li_xb * self.Pi["X_li"]
                - self.f_xi_xb * self.Pi["X_I"]
            )
            * mw_p,
            ("R15", "Liq", "S_I"): 0,
            ("R15", "Liq", "X_IP"): 0,
            ("R15", "Liq", "X_ch"): self.f_ch_xb,
            ("R15", "Liq", "X_pr"): self.f_pr_xb,
            ("R15", "Liq", "X_li"): self.f_li_xb,
            ("R15", "Liq", "X_su"): 0,
            ("R15", "Liq", "X_aa"): 0,
            ("R15", "Liq", "X_fa"): 0,
            ("R15", "Liq", "X_c4"): -1,
            ("R15", "Liq", "X_pro"): 0,
            ("R15", "Liq", "X_ac"): 0,
            ("R15", "Liq", "X_h2"): 0,
            ("R15", "Liq", "X_I"): self.f_xi_xb,
            # R16: Decay of X_pro
            ("R16", "Liq", "H2O"): 0,
            ("R16", "Liq", "S_su"): 0,
            ("R16", "Liq", "S_aa"): 0,
            ("R16", "Liq", "S_fa"): 0,
            ("R16", "Liq", "S_va"): 0,
            ("R16", "Liq", "S_bu"): 0,
            ("R16", "Liq", "S_pro"): 0,
            ("R16", "Liq", "S_ac"): 0,
            ("R16", "Liq", "S_h2"): 0,
            ("R16", "Liq", "S_ch4"): 0,
            ("R16", "Liq", "S_IC"): (
                self.Ci["X_pro"]
                - self.f_ch_xb * self.Ci["X_ch"]
                - self.f_pr_xb * self.Ci["X_pr"]
                - self.f_li_xb * self.Ci["X_li"]
                - self.f_xi_xb * self.Ci["X_I"]
            )
            * mw_c,
            ("R16", "Liq", "S_IN"): (
                self.Ni["X_pro"]
                - self.f_pr_xb * self.Ni["X_pr"]
                - self.f_xi_xb * self.Ni["X_I"]
            )
            * mw_n,
            ("R16", "Liq", "S_IP"): (
                self.Pi["X_pro"]
                - self.f_li_xb * self.Pi["X_li"]
                - self.f_xi_xb * self.Pi["X_I"]
            )
            * mw_p,
            ("R16", "Liq", "S_I"): 0,
            ("R16", "Liq", "X_IP"): 0,
            ("R16", "Liq", "X_ch"): self.f_ch_xb,
            ("R16", "Liq", "X_pr"): self.f_pr_xb,
            ("R16", "Liq", "X_li"): self.f_li_xb,
            ("R16", "Liq", "X_su"): 0,
            ("R16", "Liq", "X_aa"): 0,
            ("R16", "Liq", "X_fa"): 0,
            ("R16", "Liq", "X_c4"): 0,
            ("R16", "Liq", "X_pro"): -1,
            ("R16", "Liq", "X_ac"): 0,
            ("R16", "Liq", "X_h2"): 0,
            ("R16", "Liq", "X_I"): self.f_xi_xb,
            # R17: Decay of X_ac
            ("R17", "Liq", "H2O"): 0,
            ("R17", "Liq", "S_su"): 0,
            ("R17", "Liq", "S_aa"): 0,
            ("R17", "Liq", "S_fa"): 0,
            ("R17", "Liq", "S_va"): 0,
            ("R17", "Liq", "S_bu"): 0,
            ("R17", "Liq", "S_pro"): 0,
            ("R17", "Liq", "S_ac"): 0,
            ("R17", "Liq", "S_h2"): 0,
            ("R17", "Liq", "S_ch4"): 0,
            ("R17", "Liq", "S_IC"): (
                self.Ci["X_ac"]
                - self.f_ch_xb * self.Ci["X_ch"]
                - self.f_pr_xb * self.Ci["X_pr"]
                - self.f_li_xb * self.Ci["X_li"]
                - self.f_xi_xb * self.Ci["X_I"]
            )
            * mw_c,
            ("R17", "Liq", "S_IN"): (
                self.Ni["X_ac"]
                - self.f_pr_xb * self.Ni["X_pr"]
                - self.f_xi_xb * self.Ni["X_I"]
            )
            * mw_n,
            ("R17", "Liq", "S_IP"): (
                self.Pi["X_ac"]
                - self.f_li_xb * self.Pi["X_li"]
                - self.f_xi_xb * self.Pi["X_I"]
            )
            * mw_p,
            ("R17", "Liq", "S_I"): 0,
            ("R17", "Liq", "X_IP"): 0,
            ("R17", "Liq", "X_ch"): self.f_ch_xb,
            ("R17", "Liq", "X_pr"): self.f_pr_xb,
            ("R17", "Liq", "X_li"): self.f_li_xb,
            ("R17", "Liq", "X_su"): 0,
            ("R17", "Liq", "X_aa"): 0,
            ("R17", "Liq", "X_fa"): 0,
            ("R17", "Liq", "X_c4"): 0,
            ("R17", "Liq", "X_pro"): 0,
            ("R17", "Liq", "X_ac"): -1,
            ("R17", "Liq", "X_h2"): 0,
            ("R17", "Liq", "X_I"): self.f_xi_xb,
            # R18: Decay of X_h2
            ("R18", "Liq", "H2O"): 0,
            ("R18", "Liq", "S_su"): 0,
            ("R18", "Liq", "S_aa"): 0,
            ("R18", "Liq", "S_fa"): 0,
            ("R18", "Liq", "S_va"): 0,
            ("R18", "Liq", "S_bu"): 0,
            ("R18", "Liq", "S_pro"): 0,
            ("R18", "Liq", "S_ac"): 0,
            ("R18", "Liq", "S_h2"): 0,
            ("R18", "Liq", "S_ch4"): 0,
            ("R18", "Liq", "S_IC"): (
                self.Ci["X_h2"]
                - self.f_ch_xb * self.Ci["X_ch"]
                - self.f_pr_xb * self.Ci["X_pr"]
                - self.f_li_xb * self.Ci["X_li"]
                - self.f_xi_xb * self.Ci["X_I"]
            )
            * mw_c,
            ("R18", "Liq", "S_IN"): (
                self.Ni["X_h2"]
                - self.f_pr_xb * self.Ni["X_pr"]
                - self.f_xi_xb * self.Ni["X_I"]
            )
            * mw_n,
            ("R18", "Liq", "S_IP"): (
                self.Pi["X_h2"]
                - self.f_li_xb * self.Pi["X_li"]
                - self.f_xi_xb * self.Pi["X_I"]
            )
            * mw_p,
            ("R18", "Liq", "S_I"): 0,
            ("R18", "Liq", "X_IP"): 0,
            ("R18", "Liq", "X_ch"): self.f_ch_xb,
            ("R18", "Liq", "X_pr"): self.f_pr_xb,
            ("R18", "Liq", "X_li"): self.f_li_xb,
            ("R18", "Liq", "X_su"): 0,
            ("R18", "Liq", "X_aa"): 0,
            ("R18", "Liq", "X_fa"): 0,
            ("R18", "Liq", "X_c4"): 0,
            ("R18", "Liq", "X_pro"): 0,
            ("R18", "Liq", "X_ac"): 0,
            ("R18", "Liq", "X_h2"): -1,
            ("R18", "Liq", "X_I"): self.f_xi_xb,
        }

<<<<<<< HEAD
        s_ic_rxns = ["Y_su", "R6", "R10", "R11", "R12"]
=======
        # TODO: Update s_ic_rxns list and add similar code for S_IN and S_IP

        s_ic_rxns = ["R5", "R6", "R10", "R11", "R12"]
>>>>>>> 059c99e9

        for R in s_ic_rxns:
            self.rate_reaction_stoichiometry[R, "Liq", "S_IC"] = -sum(
                self.Ci[S] * self.rate_reaction_stoichiometry[R, "Liq", S] * mw_c
                for S in Ci_dict.keys()
                if S != "S_IC"
            )

        for R in self.rate_reaction_idx:
            self.rate_reaction_stoichiometry[R, "Liq", "S_cat"] = 0
            self.rate_reaction_stoichiometry[R, "Liq", "S_an"] = 0

        # Fix all the variables we just created
        for v in self.component_objects(pyo.Var, descend_into=False):
            v.fix()

    @classmethod
    def define_metadata(cls, obj):
        obj.add_properties(
            {
                "conc_mol_co2": {"method": "_rxn_rate"},
                "reaction_rate": {"method": "_rxn_rate"},
                "I": {"method": "_I"},
            }
        )
        obj.add_default_units(
            {
                "time": pyo.units.s,
                "length": pyo.units.m,
                "mass": pyo.units.kg,
                "amount": pyo.units.kmol,
                "temperature": pyo.units.K,
            }
        )


# TODO: Update the class names below
class _ADM1ReactionBlock(ReactionBlockBase):
    """
    This Class contains methods which should be applied to Reaction Blocks as a
    whole, rather than individual elements of indexed Reaction Blocks.
    """

    def initialize(self, outlvl=idaeslog.NOTSET, **kwargs):
        """
        Initialization routine for reaction package.

        Keyword Arguments:
            outlvl : sets output level of initialization routine

        Returns:
            None
        """
        init_log = idaeslog.getInitLogger(self.name, outlvl, tag="properties")
        init_log.info("Initialization Complete.")


@declare_process_block_class("ADM1ReactionBlock", block_class=_ADM1ReactionBlock)
class ADM1ReactionBlockData(ReactionBlockDataBase):
    """
    ReactionBlock for ADM1.
    """

    def build(self):
        """
        Callable method for Block construction
        """
        super().build()

        # Create references to state vars
        # Concentration
        add_object_reference(self, "conc_mass_comp_ref", self.state_ref.conc_mass_comp)
        add_object_reference(self, "temperature", self.state_ref.temperature)

        # Initial values of rates of reaction [2]
        self.rates = {
            "R1": 1.786e-06,
            "R2": 3.235e-06,
            "R3": 1.187e-05,
            "R4": 3.412e-06,
            "Y_su": 3.404e-06,
            "R6": 1.187e-05,
            "R7": 3.185e-06,
            "R8": 2.505e-06,
            "R9": 3.230e-06,
            "R10": 2.636e-06,
            "R11": 1.220e-05,
            "R12": 4.184e-06,
            "R13": 9.726e-08,
            "R14": 2.730e-07,
            "R15": 5.626e-08,
            "R16": 9.998e-08,
            "R17": 3.178e-08,
            "R18": 1.761e-07,
            "R19": 7.338e-08,
        }

    # Rate of reaction method
    def _rxn_rate(self):
        self.reaction_rate = pyo.Var(
            self.params.rate_reaction_idx,
            initialize=self.rates,
            bounds=(1e-9, 1e-4),
            doc="Rate of reaction",
            units=pyo.units.kg / pyo.units.m**3 / pyo.units.s,
        )
        self.KW = pyo.Var(
            initialize=2.08e-14,
            units=(pyo.units.kmol / pyo.units.m**3) ** 2,
            domain=pyo.PositiveReals,
            doc="Water dissociation constant",
        )
        self.K_a_co2 = pyo.Var(
            initialize=4.94e-7,
            units=pyo.units.kmol / pyo.units.m**3,
            domain=pyo.PositiveReals,
            doc="Carbon dioxide acid-base equilibrium constant",
        )
        self.K_a_IN = pyo.Var(
            initialize=1.11e-9,
            units=pyo.units.kmol / pyo.units.m**3,
            domain=pyo.PositiveReals,
            doc="Inorganic nitrogen acid-base equilibrium constant",
        )
        self.conc_mass_va = pyo.Var(
            initialize=0.01159624,
            domain=pyo.NonNegativeReals,
            doc="molar concentration of va-",
            units=pyo.units.kg / pyo.units.m**3,
        )
        self.conc_mass_bu = pyo.Var(
            initialize=0.0132208,
            domain=pyo.NonNegativeReals,
            doc="molar concentration of bu-",
            units=pyo.units.kg / pyo.units.m**3,
        )
        self.conc_mass_pro = pyo.Var(
            initialize=0.015742,
            domain=pyo.NonNegativeReals,
            doc="molar concentration of pro-",
            units=pyo.units.kg / pyo.units.m**3,
        )
        self.conc_mass_ac = pyo.Var(
            initialize=0.1972,
            domain=pyo.NonNegativeReals,
            doc="molar concentration of ac-",
            units=pyo.units.kg / pyo.units.m**3,
        )
        self.conc_mol_hco3 = pyo.Var(
            initialize=0.142777,
            domain=pyo.NonNegativeReals,
            doc="molar concentration of hco3",
            units=pyo.units.kmol / pyo.units.m**3,
        )
        self.conc_mol_nh3 = pyo.Var(
            initialize=0.004,
            domain=pyo.NonNegativeReals,
            doc="molar concentration of nh3",
            units=pyo.units.kmol / pyo.units.m**3,
        )
        self.conc_mol_co2 = pyo.Var(
            initialize=0.0099,
            domain=pyo.NonNegativeReals,
            doc="molar concentration of co2",
            units=pyo.units.kmol / pyo.units.m**3,
        )
        self.conc_mol_nh4 = pyo.Var(
            initialize=0.1261,
            domain=pyo.NonNegativeReals,
            doc="molar concentration of nh4",
            units=pyo.units.kmol / pyo.units.m**3,
        )
        self.S_H = pyo.Var(
            initialize=3.4e-8,
            domain=pyo.NonNegativeReals,
            doc="molar concentration of H",
            units=pyo.units.kmol / pyo.units.m**3,
        )
        self.S_OH = pyo.Var(
            initialize=3.4e-8,
            domain=pyo.NonNegativeReals,
            doc="molar concentration of OH",
            units=pyo.units.kmol / pyo.units.m**3,
        )

        # Equation from [2]
        def Dissociation_rule(self, t):
            return (
                self.KW
                == (
                    1e-14
                    * pyo.exp(
                        55900
                        / pyo.units.mole
                        * pyo.units.joule
                        / (Constants.gas_constant)
                        * ((1 / self.params.temperature_ref) - (1 / self.temperature))
                    )
                )
                * pyo.units.kilomole**2
                / pyo.units.meter**6
            )

        self.Dissociation = pyo.Constraint(
            rule=Dissociation_rule,
            doc="Dissociation constant constraint",
        )

        # Equation from [2]
        def CO2_acid_base_equilibrium_rule(self, t):
            return (
                self.K_a_co2
                == (
                    4.46684e-07
                    * pyo.exp(
                        7646
                        / pyo.units.mole
                        * pyo.units.joule
                        / (Constants.gas_constant)
                        * ((1 / self.params.temperature_ref) - (1 / self.temperature))
                    )
                )
                * pyo.units.kilomole
                / pyo.units.meter**3
            )

        self.CO2_acid_base_equilibrium = pyo.Constraint(
            rule=CO2_acid_base_equilibrium_rule,
            doc="Carbon dioxide acid-base equilibrium constraint",
        )

        # Equation from [2]
        def IN_acid_base_equilibrium_rule(self, t):
            return (
                self.K_a_IN
                == (
                    5.62341e-10
                    * pyo.exp(
                        51965
                        / pyo.units.mole
                        * pyo.units.joule
                        / (Constants.gas_constant)
                        * ((1 / self.params.temperature_ref) - (1 / self.temperature))
                    )
                )
                * pyo.units.kilomole
                / pyo.units.meter**3
            )

        self.IN_acid_base_equilibrium = pyo.Constraint(
            rule=IN_acid_base_equilibrium_rule,
            doc="Nitrogen acid-base equilibrium constraint",
        )

        mw_n = 14 * pyo.units.kg / pyo.units.kmol

        def concentration_of_va_rule(self):
            return self.conc_mass_va == self.params.K_a_va * self.conc_mass_comp_ref[
                "S_va"
            ] / (self.params.K_a_va + self.S_H)

        self.concentration_of_va = pyo.Constraint(
            rule=concentration_of_va_rule,
            doc="constraint concentration of va-",
        )

        def concentration_of_bu_rule(self):
            return self.conc_mass_bu == self.params.K_a_bu * self.conc_mass_comp_ref[
                "S_bu"
            ] / (self.params.K_a_bu + self.S_H)

        self.concentration_of_bu = pyo.Constraint(
            rule=concentration_of_bu_rule,
            doc="constraint concentration of bu-",
        )

        def concentration_of_pro_rule(self):
            return self.conc_mass_pro == self.params.K_a_pro * self.conc_mass_comp_ref[
                "S_pro"
            ] / (self.params.K_a_pro + self.S_H)

        self.concentration_of_pro = pyo.Constraint(
            rule=concentration_of_pro_rule,
            doc="constraint concentration of pro-",
        )

        def concentration_of_ac_rule(self):
            return self.conc_mass_ac == self.params.K_a_ac * self.conc_mass_comp_ref[
                "S_ac"
            ] / (self.params.K_a_ac + self.S_H)

        self.concentration_of_ac = pyo.Constraint(
            rule=concentration_of_ac_rule,
            doc="constraint concentration of ac-",
        )

        def concentration_of_hco3_rule(self):
            return self.conc_mol_hco3 == self.K_a_co2 * (
                self.conc_mass_comp_ref["S_IC"] / (12 * pyo.units.kg / pyo.units.kmol)
            ) / (self.K_a_co2 + self.S_H)

        self.concentration_of_hco3 = pyo.Constraint(
            rule=concentration_of_hco3_rule,
            doc="constraint concentration of hco3",
        )

        def concentration_of_nh3_rule(self):
            return self.conc_mol_nh3 == self.K_a_IN * (
                self.conc_mass_comp_ref["S_IN"] / (14 * pyo.units.kg / pyo.units.kmol)
            ) / (self.K_a_IN + self.S_H)

        self.concentration_of_nh3 = pyo.Constraint(
            rule=concentration_of_nh3_rule,
            doc="constraint concentration of nh3",
        )

        # TO DO: use correct conversion number
        def concentration_of_co2_rule(self):
            return (
                self.conc_mol_co2
                == self.conc_mass_comp_ref["S_IC"]
                / (12 * pyo.units.kg / pyo.units.kmol)
                - self.conc_mol_hco3
            )

        self.concentration_of_co2 = pyo.Constraint(
            rule=concentration_of_co2_rule,
            doc="constraint concentration of co2",
        )

        def concentration_of_nh4_rule(self):
            return (
                self.conc_mol_nh4
                == self.conc_mass_comp_ref["S_IN"]
                / (14 * pyo.units.kg / pyo.units.kmol)
                - self.conc_mol_nh3
            )

        self.concentration_of_nh4 = pyo.Constraint(
            rule=concentration_of_nh4_rule,
            doc="constraint concentration of pro-",
        )

        def S_OH_rule(self):
            return self.S_OH == self.KW / self.S_H

        self.S_OH_cons = pyo.Constraint(
            rule=S_OH_rule,
            doc="constraint concentration of OH",
        )

        def S_H_rule(self):
            return (
                self.state_ref.cations
                + self.conc_mol_nh4
                + self.S_H
                - self.conc_mol_hco3
                - self.conc_mass_ac / (64 * pyo.units.kg / pyo.units.kmol)
                - self.conc_mass_pro / (112 * pyo.units.kg / pyo.units.kmol)
                - self.conc_mass_bu / (160 * pyo.units.kg / pyo.units.kmol)
                - self.conc_mass_va / (208 * pyo.units.kg / pyo.units.kmol)
                - self.S_OH
                - self.state_ref.anions
                == 0
            )

        self.S_H_cons = pyo.Constraint(
            rule=S_H_rule,
            doc="constraint concentration of pro-",
        )

        def rule_pH(self):
            return -pyo.log10(self.S_H / pyo.units.kmol * pyo.units.m**3)

        self.pH = pyo.Expression(rule=rule_pH, doc="pH of solution")

        def rule_I_IN_lim(self):
            return 1 / (
                1 + self.params.K_S_IN / (self.conc_mass_comp_ref["S_IN"] / mw_n)
            )

        self.I_IN_lim = pyo.Expression(
            rule=rule_I_IN_lim,
            doc="Inhibition function related to secondary substrate; inhibit uptake when inorganic nitrogen S_IN~ 0",
        )

        def rule_I_h2_fa(self):
            return 1 / (1 + self.conc_mass_comp_ref["S_h2"] / self.params.K_I_h2_fa)

        self.I_h2_fa = pyo.Expression(
            rule=rule_I_h2_fa,
            doc="hydrogen inhibition attributed to long chain fatty acids",
        )

        def rule_I_h2_c4(self):
            return 1 / (1 + self.conc_mass_comp_ref["S_h2"] / self.params.K_I_h2_c4)

        self.I_h2_c4 = pyo.Expression(
            rule=rule_I_h2_c4,
            doc="hydrogen inhibition attributed to valerate and butyrate uptake",
        )

        def rule_I_h2_pro(self):
            return 1 / (1 + self.conc_mass_comp_ref["S_h2"] / self.params.K_I_h2_pro)

        self.I_h2_pro = pyo.Expression(
            rule=rule_I_h2_pro,
            doc="hydrogen inhibition attributed to propionate uptake",
        )

        def rule_I_nh3(self):
            return 1 / (1 + self.conc_mol_nh3 / self.params.K_I_nh3)

        self.I_nh3 = pyo.Expression(
            rule=rule_I_nh3, doc="ammonia inibition attributed to acetate uptake"
        )

        def rule_I_pH_aa(self):
            return pyo.Expr_if(
                self.pH > self.params.pH_UL_aa,
                1,
                pyo.exp(
                    -3
                    * (
                        (self.pH - self.params.pH_UL_aa)
                        / (self.params.pH_UL_aa - self.params.pH_LL_aa)
                    )
                    ** 2
                ),
            )

        self.I_pH_aa = pyo.Expression(
            rule=rule_I_pH_aa,
            doc="pH inhibition of amino-acid-utilizing microorganisms",
        )

        def rule_I_pH_ac(self):
            return pyo.Expr_if(
                self.pH > self.params.pH_UL_ac,
                1,
                pyo.exp(
                    -3
                    * (
                        (self.pH - self.params.pH_UL_ac)
                        / (self.params.pH_UL_ac - self.params.pH_LL_ac)
                    )
                    ** 2
                ),
            )

        self.I_pH_ac = pyo.Expression(
            rule=rule_I_pH_ac, doc="pH inhibition of acetate-utilizing microorganisms"
        )

        def rule_I_pH_h2(self):
            return pyo.Expr_if(
                self.pH > self.params.pH_UL_h2,
                1,
                pyo.exp(
                    -3
                    * (
                        (self.pH - self.params.pH_UL_h2)
                        / (self.params.pH_UL_h2 - self.params.pH_LL_h2)
                    )
                    ** 2
                ),
            )

        self.I_pH_h2 = pyo.Expression(
            rule=rule_I_pH_h2, doc="pH inhibition of hydrogen-utilizing microorganisms"
        )

        def rule_I(self, r):
            if r == "R5" or r == "R6":
                return self.I_pH_aa * self.I_IN_lim
            elif r == "R7":
                return self.I_pH_aa * self.I_IN_lim * self.I_h2_fa
            elif r == "R8" or r == "R9":
                return self.I_pH_aa * self.I_IN_lim * self.I_h2_c4
            elif r == "R10":
                return self.I_pH_aa * self.I_IN_lim * self.I_h2_pro
            elif r == "R11":
                return self.I_pH_ac * self.I_IN_lim * self.I_nh3
            elif r == "R12":
                return self.I_pH_h2 * self.I_IN_lim
            else:
                raise BurntToast()

        self.I = pyo.Expression(
            [f"R{i}" for i in range(5, 13)],
            rule=rule_I,
            doc="Process inhibition functions",
        )

        try:

            def rate_expression_rule(b, r):
                if r == "R1":
                    # R1:  Disintegration
                    return b.reaction_rate[r] == pyo.units.convert(
                        b.params.k_dis * b.conc_mass_comp_ref["X_c"],
                        to_units=pyo.units.kg / pyo.units.m**3 / pyo.units.s,
                    )
                elif r == "R2":
                    # R2: Hydrolysis of carbohydrates
                    return b.reaction_rate[r] == pyo.units.convert(
                        b.params.k_hyd_ch * b.conc_mass_comp_ref["X_ch"],
                        to_units=pyo.units.kg / pyo.units.m**3 / pyo.units.s,
                    )
                elif r == "R3":
                    # R3: Hydrolysis of proteins
                    return b.reaction_rate[r] == pyo.units.convert(
                        b.params.k_hyd_pr * b.conc_mass_comp_ref["X_pr"],
                        to_units=pyo.units.kg / pyo.units.m**3 / pyo.units.s,
                    )
                elif r == "R4":
                    # R4: Hydrolysis of lipids
                    return b.reaction_rate[r] == pyo.units.convert(
                        b.params.k_hyd_li * b.conc_mass_comp_ref["X_li"],
                        to_units=pyo.units.kg / pyo.units.m**3 / pyo.units.s,
                    )
                elif r == "R5":
                    # R5: Uptake of sugars
                    return b.reaction_rate[r] == pyo.units.convert(
                        b.params.k_m_su
                        * b.conc_mass_comp_ref["S_su"]
                        / (b.params.K_S_su + b.conc_mass_comp_ref["S_su"])
                        * b.conc_mass_comp_ref["X_su"]
                        * b.I[r],
                        to_units=pyo.units.kg / pyo.units.m**3 / pyo.units.s,
                    )
                elif r == "R6":
                    # R6: Uptake of amino acids
                    return b.reaction_rate[r] == pyo.units.convert(
                        b.params.k_m_aa
                        * b.conc_mass_comp_ref["S_aa"]
                        / (b.params.K_S_aa + b.conc_mass_comp_ref["S_aa"])
                        * b.conc_mass_comp_ref["X_aa"]
                        * b.I[r],
                        to_units=pyo.units.kg / pyo.units.m**3 / pyo.units.s,
                    )
                elif r == "R7":
                    # R7: Uptake of long chain fatty acids (LCFAs)
                    return b.reaction_rate[r] == pyo.units.convert(
                        b.params.k_m_fa
                        * b.conc_mass_comp_ref["S_fa"]
                        / (b.params.K_S_fa + b.conc_mass_comp_ref["S_fa"])
                        * b.conc_mass_comp_ref["X_fa"]
                        * b.I[r],
                        to_units=pyo.units.kg / pyo.units.m**3 / pyo.units.s,
                    )
                elif r == "R8":
                    # R8: Uptake of valerate
                    return b.reaction_rate[r] == pyo.units.convert(
                        b.params.k_m_c4
                        * b.conc_mass_comp_ref["S_va"]
                        / (b.params.K_S_c4 + b.conc_mass_comp_ref["S_va"])
                        * b.conc_mass_comp_ref["X_c4"]
                        * (
                            b.conc_mass_comp_ref["S_va"]
                            / (
                                b.conc_mass_comp_ref["S_va"]
                                + b.conc_mass_comp_ref["S_bu"]
                            )
                        )
                        * b.I[r],
                        to_units=pyo.units.kg / pyo.units.m**3 / pyo.units.s,
                    )
                elif r == "R9":
                    # R9:  Uptake of butyrate
                    return b.reaction_rate[r] == pyo.units.convert(
                        b.params.k_m_c4
                        * b.conc_mass_comp_ref["S_bu"]
                        / (b.params.K_S_c4 + b.conc_mass_comp_ref["S_bu"])
                        * b.conc_mass_comp_ref["X_c4"]
                        * (
                            b.conc_mass_comp_ref["S_bu"]
                            / (
                                b.conc_mass_comp_ref["S_va"]
                                + b.conc_mass_comp_ref["S_bu"]
                            )
                        )
                        * b.I[r],
                        to_units=pyo.units.kg / pyo.units.m**3 / pyo.units.s,
                    )
                elif r == "R10":
                    # R10: Uptake of propionate
                    return b.reaction_rate[r] == pyo.units.convert(
                        b.params.k_m_pro
                        * b.conc_mass_comp_ref["S_pro"]
                        / (b.params.K_S_pro + b.conc_mass_comp_ref["S_pro"])
                        * b.conc_mass_comp_ref["X_pro"]
                        * b.I[r],
                        to_units=pyo.units.kg / pyo.units.m**3 / pyo.units.s,
                    )
                elif r == "R11":
                    # R11: Uptake of acetate
                    return b.reaction_rate[r] == pyo.units.convert(
                        b.params.k_m_ac
                        * b.conc_mass_comp_ref["S_ac"]
                        / (b.params.K_S_ac + b.conc_mass_comp_ref["S_ac"])
                        * b.conc_mass_comp_ref["X_ac"]
                        * b.I[r],
                        to_units=pyo.units.kg / pyo.units.m**3 / pyo.units.s,
                    )
                elif r == "R12":
                    # R12: Uptake of hydrogen
                    return b.reaction_rate[r] == pyo.units.convert(
                        b.params.k_m_h2
                        * b.conc_mass_comp_ref["S_h2"]
                        / (b.params.K_S_h2 + b.conc_mass_comp_ref["S_h2"])
                        * b.conc_mass_comp_ref["X_h2"]
                        * b.I[r],
                        to_units=pyo.units.kg / pyo.units.m**3 / pyo.units.s,
                    )
                elif r == "R13":
                    # R13: Decay of X_su
                    return b.reaction_rate[r] == pyo.units.convert(
                        b.params.k_dec_X_su * b.conc_mass_comp_ref["X_su"],
                        to_units=pyo.units.kg / pyo.units.m**3 / pyo.units.s,
                    )
                elif r == "R14":
                    # R14: Decay of X_aa
                    return b.reaction_rate[r] == pyo.units.convert(
                        b.params.k_dec_X_aa * b.conc_mass_comp_ref["X_aa"],
                        to_units=pyo.units.kg / pyo.units.m**3 / pyo.units.s,
                    )
                elif r == "R15":
                    # R15: Decay of X_fa
                    return b.reaction_rate[r] == pyo.units.convert(
                        b.params.k_dec_X_fa * b.conc_mass_comp_ref["X_fa"],
                        to_units=pyo.units.kg / pyo.units.m**3 / pyo.units.s,
                    )
                elif r == "R16":
                    # R16: Decay of X_c4
                    return b.reaction_rate[r] == pyo.units.convert(
                        b.params.k_dec_X_c4 * b.conc_mass_comp_ref["X_c4"],
                        to_units=pyo.units.kg / pyo.units.m**3 / pyo.units.s,
                    )
                elif r == "R17":
                    # R17: Decay of X_pro
                    return b.reaction_rate[r] == pyo.units.convert(
                        b.params.k_dec_X_pro * b.conc_mass_comp_ref["X_pro"],
                        to_units=pyo.units.kg / pyo.units.m**3 / pyo.units.s,
                    )
                elif r == "R18":
                    # R18: Decay of X_ac
                    return b.reaction_rate[r] == pyo.units.convert(
                        b.params.k_dec_X_ac * b.conc_mass_comp_ref["X_ac"],
                        to_units=pyo.units.kg / pyo.units.m**3 / pyo.units.s,
                    )
                elif r == "R19":
                    # R19: Decay of X_h2
                    return b.reaction_rate[r] == (
                        pyo.units.convert(b.params.k_dec_X_h2, to_units=1 / pyo.units.s)
                        * b.conc_mass_comp_ref["X_h2"]
                    )
                else:
                    raise BurntToast()

            self.rate_expression = pyo.Constraint(
                self.params.rate_reaction_idx,
                rule=rate_expression_rule,
                doc="ADM1 rate expressions",
            )

        except AttributeError:
            # If constraint fails, clean up so that DAE can try again later
            self.del_component(self.reaction_rate)
            self.del_component(self.rate_expression)
            raise

        iscale.set_scaling_factor(self.reaction_rate, 1e6)
        iscale.set_scaling_factor(self.conc_mass_va, 1e2)
        iscale.set_scaling_factor(self.conc_mass_bu, 1e2)
        iscale.set_scaling_factor(self.conc_mass_pro, 1e2)
        iscale.set_scaling_factor(self.conc_mass_ac, 1e1)
        iscale.set_scaling_factor(self.conc_mol_hco3, 1e1)
        iscale.set_scaling_factor(self.conc_mol_nh3, 1e1)
        iscale.set_scaling_factor(self.conc_mol_co2, 1e1)
        iscale.set_scaling_factor(self.conc_mol_nh4, 1e1)
        iscale.set_scaling_factor(self.S_H, 1e7)
        iscale.set_scaling_factor(self.S_OH, 1e8)
        iscale.set_scaling_factor(self.KW, 1e14)
        iscale.set_scaling_factor(self.K_a_co2, 1e7)
        iscale.set_scaling_factor(self.K_a_IN, 1e9)

    def get_reaction_rate_basis(self):
        return MaterialFlowBasis.mass

    def calculate_scaling_factors(self):
        super().calculate_scaling_factors()

        for i, c in self.rate_expression.items():
            # TODO: Need to work out how to calculate good scaling factors
            # instead of a fixed 1e3.
            iscale.constraint_scaling_transform(c, 1e5, overwrite=True)<|MERGE_RESOLUTION|>--- conflicted
+++ resolved
@@ -1337,13 +1337,9 @@
             ("R18", "Liq", "X_I"): self.f_xi_xb,
         }
 
-<<<<<<< HEAD
-        s_ic_rxns = ["Y_su", "R6", "R10", "R11", "R12"]
-=======
         # TODO: Update s_ic_rxns list and add similar code for S_IN and S_IP
 
         s_ic_rxns = ["R5", "R6", "R10", "R11", "R12"]
->>>>>>> 059c99e9
 
         for R in s_ic_rxns:
             self.rate_reaction_stoichiometry[R, "Liq", "S_IC"] = -sum(
