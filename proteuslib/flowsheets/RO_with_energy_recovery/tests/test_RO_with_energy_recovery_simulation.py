--- conflicted
+++ resolved
@@ -281,18 +281,10 @@
         optimize(m, solver=solver)
 
         # check decision variables
-<<<<<<< HEAD
-        assert value(m.fs.RO.inlet.pressure[0]) == pytest.approx(6307972, rel=1e-3)
-        assert value(m.fs.RO.area) == pytest.approx(67.46, rel=1e-3)
-        # check system metrics
-        assert value(m.fs.recovery) == 0.5
-        assert value(m.fs.specific_energy_consumption) == pytest.approx(2.359, rel=1e-3)
-        assert value(m.fs.costing.LCOW) == pytest.approx(0.3980, rel=1e-3)
-=======
         assert value(m.fs.RO.inlet.pressure[0]) == pytest.approx(6.275e6, rel=1e-3)
         assert value(m.fs.RO.area) == pytest.approx(94.55, rel=1e-3)
         # check system metrics
         assert value(m.fs.recovery) == 0.5
         assert value(m.fs.specific_energy_consumption) == pytest.approx(2.300, rel=1e-3)
         assert value(m.fs.costing.LCOW) == pytest.approx(0.4170, rel=1e-3)
->>>>>>> 13777efc
+        