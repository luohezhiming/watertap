--- conflicted
+++ resolved
@@ -97,23 +97,6 @@
         m.fs.RO2.costing = Block()
         m.fs.RO2.costing.operating_cost = Param(initialize=0)
 
-<<<<<<< HEAD
-=======
-    if hasattr(m.fs,'pump_RO'):
-        pump_RO_spec_opex= m.fs.pump_RO.costing.operating_cost.value/value(m.fs.annual_water_production)
-        print(f'RO Pump 1 specific Opex = ${round(pump_RO_spec_opex,3)}/m3')
-    if hasattr(m.fs,'pump_RO2'):
-        pump_RO2_spec_opex= m.fs.pump_RO2.costing.operating_cost.value/value(m.fs.annual_water_production)
-        print(f'RO Pump 2 specific Opex = ${round(pump_RO2_spec_opex,3)}/m3')
-    if 'has_ERD' in kwargs and kwargs['has_ERD']:
-        pump_ERD_spec_opex= m.fs.ERD.costing.operating_cost.value/m.fs.annual_water_production.expr()
-        print(f'ERD specific Opex = ${round(pump_ERD_spec_opex,3)}/m3')
-
-    if hasattr(m.fs,'stoich_softening_mixer_unit'): #TODO: check if pretreatment by lime softening was implemented on flowsheet (once added in)
-        lime_softener_spec_capex= m.fs.stoich_softening_mixer_unit.costing.capital_cost.value/value(m.fs.annual_water_production) *crf
-        lime_softener_spec_opex= m.fs.stoich_softening_mixer_unit.costing.operating_cost.value/value(m.fs.annual_water_production)
->>>>>>> 5dc2d71d
-
     # UNITS FOR ALL COST COMPONENTS [=] $/m3 of permeate water produced
     cost_dict={
         'LCOW': m.fs.costing.LCOW, # Total LCOW
@@ -162,6 +145,9 @@
     #
     #     print(f'Chlorination specific CAPEX = ${round(chlorination_spec_capex,5)}/m3')
     #     print(f'Chlorination specific OPEX = ${round(chlorination_spec_opex,5)}/m3')
+    # if hasattr(m.fs,'ERD'):
+    #     pump_ERD_spec_opex = m.fs.ERD.costing.operating_cost.value / value(m.fs.annual_water_production)
+    #     print(f'ERD specific Opex = ${round(pump_ERD_spec_opex, 3)}/m3')
 
 if __name__ == "__main__":
     m = ConcreteModel()
